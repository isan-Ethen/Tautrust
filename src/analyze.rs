// rustc crates
use rustc_ast::ast::LitKind;
use rustc_hir::Lit;
use rustc_middle::mir::{BinOp, UnOp};
use rustc_middle::thir::LocalVarId;
use rustc_middle::thir::LogicalOp;
use rustc_middle::ty::TyCtxt;
use rustc_middle::ty::{Ty, TyKind};
use rustc_span::def_id::LocalDefId;

// std crates
use std::boxed::Box;
use std::collections::HashMap as Map;
use std::iter::Peekable;
use std::rc::Rc;

// Own crates
use crate::thir::rthir::*;
mod core;
mod env;
mod gen_cstr;
mod helper_struct;
mod lir;
mod special;
mod sub;
mod util;
pub use {env::Env, helper_struct::*, lir::*};

pub fn analyze<'tcx>(
    main_id: LocalDefId, fn_map: Map<LocalDefId, Rc<RThir<'tcx>>>, tcx: TyCtxt<'tcx>,
) -> Result<(), AnalysisError> {
    Analyzer::run(main_id, fn_map, tcx)
}

struct Analyzer<'tcx> {
    fn_map: Map<LocalDefId, Rc<RThir<'tcx>>>,
    tcx: TyCtxt<'tcx>,
}

impl<'tcx> Analyzer<'tcx> {
    pub fn new(fn_map: Map<LocalDefId, Rc<RThir<'tcx>>>, tcx: TyCtxt<'tcx>) -> Self {
        Self { fn_map, tcx }
    }

    pub fn run(
        main_id: LocalDefId, fn_map: Map<LocalDefId, Rc<RThir<'tcx>>>, tcx: TyCtxt<'tcx>,
    ) -> Result<(), AnalysisError> {
        let mut analyzer = Analyzer::new(fn_map, tcx);
        let main = analyzer.get_fn(main_id)?;
        analyzer.analyze_main(main)
    }

    /// Main analysis functions
    /// - analyze_loop

    fn analyze_loop(
        &self, invariant: Rc<RExpr<'tcx>>,
        stmts_iter: &mut Peekable<impl Iterator<Item = Rc<RExpr<'tcx>>>>, env: &mut Env<'tcx>,
    ) -> Result<(), AnalysisError> {
        // verify before loop
        let mut invariants = vec![invariant.clone()];
        let mut before_loop_env = env.gen_new_env("loop".to_string(), invariant.clone())?;
        self.verify_before_loop(
            invariant.clone(),
            &mut invariants,
            stmts_iter,
            &mut before_loop_env,
        )?;

        let expr = stmts_iter.next().unwrap();
        if let RExprKind::Loop { body } = expr.kind.clone() {
            let mut loop_env =
                before_loop_env.gen_new_env("inner_loop".to_string(), expr.clone())?;
            self.verify_loop_internals(body.clone(), invariants, &mut loop_env)?;
        } else {
            return Err(AnalysisError::UnsupportedPattern(
                "Multiple invariant is not suppoerted".into(),
            ));
        }
        Ok(())
    }

    fn verify_before_loop(
        &self, invariant: Rc<RExpr<'tcx>>, invariants: &mut Vec<Rc<RExpr<'tcx>>>,
        stmts_iter: &mut Peekable<impl Iterator<Item = Rc<RExpr<'tcx>>>>, env: &mut Env<'tcx>,
    ) -> Result<(), AnalysisError> {
        let constraint = self.expr_to_constraint(invariant.clone(), env)?;
        env.add_assumption(constraint.clone(), invariant.clone());
        let assumptions = env.get_assumptions_for_verify()?;
        self.verify(assumptions, env)?;
        while let Some(inv) = stmts_iter.next_if(|stmt| self.is_invariant(stmt.clone())) {
            if let RExprKind::Call { args, .. } = &inv.kind {
                invariants.push(args[0].clone());
                let constraint = self.expr_to_constraint(args[0].clone(), env)?;
                env.add_assumption(constraint, inv);
                let assumptions = env.get_assumptions_for_verify()?;
                self.verify(assumptions, env)?;
            }
        }
        Ok(())
    }

    fn is_invariant(&self, expr: Rc<RExpr<'tcx>>) -> bool {
        match &expr.kind {
            RExprKind::Call { ty, .. } => match ty.kind() {
                TyKind::FnDef(def_id, ..) => {
                    let fn_info = self.get_fn_info(def_id);
                    match fn_info[1].as_str() {
                        "invariant" => true,
                        _ => false,
                    }
                }
                _ => panic!("Call has not have FnDef"),
            },
            _ => false,
        }
    }

<<<<<<< HEAD
    fn verify_loop_internals(
        &mut self, block: Rc<RExpr<'tcx>>, invariants: Vec<Rc<RExpr<'tcx>>>, env: &mut Env<'tcx>,
=======
    fn verify_inner_loop(
        &self, block: Rc<RExpr<'tcx>>, invariants: Vec<Rc<RExpr<'tcx>>>, env: &mut Env<'tcx>,
>>>>>>> fe829b74
    ) -> Result<(), AnalysisError> {
        self.set_var_map(block.clone(), invariants, env);
        self.analyze_block(block, env)?;
        let smt = env.get_assumptions_for_verify()?;
        println!("{}", smt);
        self.verify(smt, env)
    }

    fn set_var_map(
        &self, block: Rc<RExpr<'tcx>>, invariants: Vec<Rc<RExpr<'tcx>>>, env: &mut Env<'tcx>,
    ) {
        let inv_varv = Analyzer::search_inv(invariants);
        let varv = Analyzer::search_used_var(block.clone());
        println!("{:?}", varv);
        let refresh_varv = varv.iter().filter(|var| !inv_varv.contains(var));
        for var in refresh_varv {
            let (current_name, ty) = env.var_map.get(var).unwrap().clone();
            let new_name = format!("{}_{}", env.name, current_name);
            env.add_parameter(new_name.clone(), &ty, var, block.clone());
            env.var_map.insert(*var, (new_name, ty.clone()));
        }
    }

    fn search_inv(invariants: Vec<Rc<RExpr<'tcx>>>) -> Vec<LocalVarId> {
        let mut varv: Vec<LocalVarId> = Vec::new();

        for invariant in invariants {
            Analyzer::search_var(invariant, &mut varv);
        }
        varv
    }

    fn search_var(expr: Rc<RExpr<'tcx>>, varv: &mut Vec<LocalVarId>) {
        use RExprKind::*;

        match expr.kind.clone() {
            VarRef { id } => {
                varv.push(id.clone());
            }
            LogicalOp { lhs, rhs, .. } => {
                Analyzer::search_var(lhs.clone(), varv);
                Analyzer::search_var(rhs.clone(), varv);
            }
            Unary { arg, .. } => {
                Analyzer::search_var(arg.clone(), varv);
            }
            Binary { lhs, rhs, .. } => {
                Analyzer::search_var(lhs.clone(), varv);
                Analyzer::search_var(rhs.clone(), varv);
            }
            _ => {
                println!("{:?}", expr.kind);
                panic!("Unknown invariant pattern")
            }
        }
    }

    fn search_used_var(block: Rc<RExpr<'tcx>>) -> Vec<LocalVarId> {
        let mut varv: Vec<LocalVarId> = Vec::new();
        if let RExpr { kind: RExprKind::Block { stmts, expr }, .. } = block.as_ref() {
            for stmt in stmts {
                Analyzer::search_var_expr(stmt.clone(), &mut varv, false);
            }
            if let Some(expr) = expr {
                Analyzer::search_var_expr(expr.clone(), &mut varv, false);
            }
        }
        varv
    }

    fn search_var_expr(expr: Rc<RExpr<'tcx>>, varv: &mut Vec<LocalVarId>, is_assign: bool) {
        use RExprKind::*;

        match &expr.kind {
            Literal { .. } => (),
            VarRef { id } => {
                if is_assign {
                    varv.push(id.clone());
                }
            }
            LogicalOp { lhs, rhs, .. } => {
                Analyzer::search_var_expr(lhs.clone(), varv, is_assign);
                Analyzer::search_var_expr(rhs.clone(), varv, is_assign);
            }
            Unary { arg, .. } => {
                Analyzer::search_var_expr(arg.clone(), varv, is_assign);
            }
            Binary { lhs, rhs, .. } => {
                Analyzer::search_var_expr(lhs.clone(), varv, is_assign);
                Analyzer::search_var_expr(rhs.clone(), varv, is_assign);
            }
            Call { .. } => (),
            If { then, else_opt, .. } => {
                Analyzer::search_var_expr(then.clone(), varv, is_assign);
                if let Some(else_block) = else_opt {
                    Analyzer::search_var_expr(else_block.clone(), varv, is_assign);
                }
            }
            LetStmt { initializer, .. } => {
                if let Some(initializer) = initializer {
                    Analyzer::search_var_expr(initializer.clone(), varv, is_assign);
                }
            }
            AssignOp { lhs, rhs, .. } => {
                Analyzer::search_var_expr(lhs.clone(), varv, true);
                Analyzer::search_var_expr(rhs.clone(), varv, false);
            }
            Assign { lhs, rhs } => {
                Analyzer::search_var_expr(lhs.clone(), varv, true);
                Analyzer::search_var_expr(rhs.clone(), varv, false);
            }
            Block { stmts, expr } => {
                for stmt in stmts {
                    Analyzer::search_var_expr(stmt.clone(), varv, is_assign);
                }
                if let Some(expr) = expr {
                    Analyzer::search_var_expr(expr.clone(), varv, false);
                }
            }
            Break { .. } => (),
            _ => panic!("Unknown pattern in loop: {:?}", expr),
        }
    }
}<|MERGE_RESOLUTION|>--- conflicted
+++ resolved
@@ -116,13 +116,8 @@
         }
     }
 
-<<<<<<< HEAD
     fn verify_loop_internals(
         &mut self, block: Rc<RExpr<'tcx>>, invariants: Vec<Rc<RExpr<'tcx>>>, env: &mut Env<'tcx>,
-=======
-    fn verify_inner_loop(
-        &self, block: Rc<RExpr<'tcx>>, invariants: Vec<Rc<RExpr<'tcx>>>, env: &mut Env<'tcx>,
->>>>>>> fe829b74
     ) -> Result<(), AnalysisError> {
         self.set_var_map(block.clone(), invariants, env);
         self.analyze_block(block, env)?;
