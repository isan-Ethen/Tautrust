// rustc crates
<<<<<<< HEAD
use rustc_span::{Span, Symbol};
=======
use rustc_middle::ty::Ty;
use rustc_span::Symbol;
>>>>>>> 9842c507

// std crates
use std::rc::Rc;

// Own crates
use crate::thir::rthir::*;

<<<<<<< HEAD
pub enum Lir<'tcx> {
    Declaretion { name: String, ty: Symbol, expr: Rc<RExpr<'tcx>> },
=======
#[derive(Debug, Clone)]
pub struct Lir<'tcx> {
    kind: LirKind<'tcx>,
    rthir: Rc<RExpr<'tcx>>,
}

impl<'tcx> Lir<'tcx> {
    fn new(kind: LirKind<'tcx>, rthir: Rc<RExpr<'tcx>>) -> Self { Self { kind, rthir } }

    pub fn new_parameter(name: Symbol, ty: Ty<'tcx>, pat: Rc<RExpr<'tcx>>) -> Lir<'tcx> {
        Lir::new(LirKind::Declaration { name: name.clone(), ty: ty.clone() }, pat.clone())
    }
}

#[derive(Debug, Clone)]
pub enum LirKind<'tcx> {
    Declaration { name: Symbol, ty: Ty<'tcx> },
}

#[derive(Debug, Copy, Clone)]
pub enum Const {
    Bool(bool),
    Int(i64),
    Real(f64),
    Unit,
}

#[derive(Debug, Copy, Clone)]
pub enum BinOp {
    Add,
    Sub,
    Mul,
    DivInt,
    Mod,
    DivReal,
    And,
    Eq,
    Lt,
    Le,
    Ne,
    Ge,
    Gt,
>>>>>>> 9842c507
}<|MERGE_RESOLUTION|>--- conflicted
+++ resolved
@@ -1,10 +1,6 @@
 // rustc crates
-<<<<<<< HEAD
-use rustc_span::{Span, Symbol};
-=======
 use rustc_middle::ty::Ty;
 use rustc_span::Symbol;
->>>>>>> 9842c507
 
 // std crates
 use std::rc::Rc;
@@ -12,10 +8,6 @@
 // Own crates
 use crate::thir::rthir::*;
 
-<<<<<<< HEAD
-pub enum Lir<'tcx> {
-    Declaretion { name: String, ty: Symbol, expr: Rc<RExpr<'tcx>> },
-=======
 #[derive(Debug, Clone)]
 pub struct Lir<'tcx> {
     kind: LirKind<'tcx>,
@@ -58,5 +50,4 @@
     Ne,
     Ge,
     Gt,
->>>>>>> 9842c507
 }